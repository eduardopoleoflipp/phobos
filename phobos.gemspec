--- conflicted
+++ resolved
@@ -58,15 +58,11 @@
   spec.add_development_dependency 'simplecov'
   spec.add_development_dependency 'timecop'
 
-<<<<<<< HEAD
   spec.add_dependency 'activesupport', '>= 3.0.0'
-=======
-  spec.add_dependency 'ruby-kafka'
->>>>>>> 7c482838
   spec.add_dependency 'concurrent-ruby', '>= 1.0.2'
   spec.add_dependency 'concurrent-ruby-ext', '>= 1.0.2'
   spec.add_dependency 'exponential-backoff'
   spec.add_dependency 'logging'
-  spec.add_dependency 'ruby-kafka', '0.7.2'
+  spec.add_dependency 'ruby-kafka'
   spec.add_dependency 'thor'
 end