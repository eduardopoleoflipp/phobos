# frozen_string_literal: true

module Phobos
  module Producer
    def self.included(base)
      base.extend(Phobos::Producer::ClassMethods)
    end

    def producer
      Phobos::Producer::PublicAPI.new(self)
    end

    class PublicAPI
      def initialize(host_obj)
        @host_obj = host_obj
      end

      def publish(topic, payload, key=nil, partition_key=nil)
        class_producer.publish(topic, payload, key, partition_key)
      end

      def async_publish(topic, payload, key=nil, partition_key=nil)
        class_producer.async_publish(topic, payload, key, partition_key)
      end

      # @param messages [Array(Hash(:topic, :payload, :key))]
      #        e.g.: [
      #          { topic: 'A', payload: 'message-1', key: '1' },
      #          { topic: 'B', payload: 'message-2', key: '2' }
      #        ]
      #
      def publish_list(messages)
        class_producer.publish_list(messages)
      end

      def async_publish_list(messages)
        class_producer.async_publish_list(messages)
      end

      private

      def class_producer
        @host_obj.class.producer
      end
    end

    module ClassMethods
      def producer
        Phobos::Producer::ClassMethods::PublicAPI.new
      end

      class PublicAPI
        NAMESPACE = :phobos_producer_store
        ASYNC_PRODUCER_PARAMS = [:max_queue_size, :delivery_threshold, :delivery_interval].freeze

        # This method configures the kafka client used with publish operations
        # performed by the host class
        #
        # @param kafka_client [Kafka::Client]
        #
        def configure_kafka_client(kafka_client)
          async_producer_shutdown
          producer_store[:kafka_client] = kafka_client
        end

        def kafka_client
          producer_store[:kafka_client]
        end

        def publish(topic, payload, key=nil, partition_key=nil)
          publish_list([{ topic: topic, payload: payload, key: key,
                          partition_key: partition_key }])
        end

        def publish_list(messages)
          client = kafka_client || configure_kafka_client(Phobos.create_kafka_client)
          producer = client.producer(regular_configs)
          produce_messages(producer, messages)
          producer.deliver_messages
        ensure
          producer&.shutdown
        end

        def create_async_producer
          client = kafka_client || configure_kafka_client(Phobos.create_kafka_client)
          async_producer = client.async_producer(async_configs)
          producer_store[:async_producer] = async_producer
        end

        def async_producer
          producer_store[:async_producer]
        end

        def async_publish(topic, payload, key=nil, partition_key=nil)
          async_publish_list([{ topic: topic, payload: payload, key: key,
                                partition_key: partition_key }])
        end

        def async_publish_list(messages)
          producer = async_producer || create_async_producer
          produce_messages(producer, messages)
          producer.deliver_messages unless async_automatic_delivery?
        end

        def async_producer_shutdown
          async_producer&.deliver_messages
          async_producer&.shutdown
          producer_store[:async_producer] = nil
        end

        def regular_configs
          Phobos.config.producer_hash.reject { |k, _| ASYNC_PRODUCER_PARAMS.include?(k) }
        end

        def async_configs
          Phobos.config.producer_hash
        end

        private

        def produce_messages(producer, messages)
          messages.each do |message|
            partition_key = message[:partition_key] || message[:key]
            producer.produce(message[:payload], topic: message[:topic],
                                                key: message[:key],
<<<<<<< HEAD
                                                partition_key: message[:key])
=======
                                                partition_key: partition_key)
>>>>>>> bee52fdd
          end
        end

        def async_automatic_delivery?
          async_configs.fetch(:delivery_threshold, 0) > 0 ||
            async_configs.fetch(:delivery_interval, 0) > 0
        end

        def producer_store
          Thread.current[NAMESPACE] ||= {}
        end
      end
    end
  end
end<|MERGE_RESOLUTION|>--- conflicted
+++ resolved
@@ -123,11 +123,7 @@
             partition_key = message[:partition_key] || message[:key]
             producer.produce(message[:payload], topic: message[:topic],
                                                 key: message[:key],
-<<<<<<< HEAD
-                                                partition_key: message[:key])
-=======
                                                 partition_key: partition_key)
->>>>>>> bee52fdd
           end
         end
 
