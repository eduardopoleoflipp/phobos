# frozen_string_literal: true

require 'spec_helper'

RSpec.describe Phobos::Producer do
  class TestProducer1
    include Phobos::Producer
  end

  before { TestProducer1.producer.configure_kafka_client(nil) }
  after { TestProducer1.producer.configure_kafka_client(nil) }
  subject { TestProducer1.new }

  describe '#publish' do
    it 'publishes a single message using "publish_list"' do
      public_api = Phobos::Producer::ClassMethods::PublicAPI.new
      allow(Phobos::Producer::ClassMethods::PublicAPI).to receive(:new).and_return(public_api)

      expect(TestProducer1.producer)
        .to receive(:publish_list)
        .with([{ topic: 'topic', payload: 'message', key: 'key', partition_key: nil }])

      subject.producer.publish('topic', 'message', 'key')
    end
  end

  describe '#async_publish' do
    it 'publishes a single message using "async_publish"' do
      public_api = Phobos::Producer::ClassMethods::PublicAPI.new
      allow(Phobos::Producer::ClassMethods::PublicAPI).to receive(:new).and_return(public_api)

      expect(TestProducer1.producer)
        .to receive(:async_publish_list)
        .with([{ topic: 'topic', payload: 'message', key: 'key', partition_key: 'partition_key' }])

      TestProducer1.producer.create_async_producer
      subject.producer.async_publish('topic', 'message', 'key', 'partition_key')
    end
  end

  describe '#publish_list' do
    describe 'with a configured client' do
      let(:kafka_client) { double('Kafka::Client', producer: true, close: true) }
      let(:producer) { double('Kafka::RegularProducer', produce: true, deliver_messages: true, shutdown: true) }

      before do
        TestProducer1.producer.configure_kafka_client(kafka_client)
        expect(Phobos).to_not receive(:create_kafka_client)
      end

      it 'publishes and delivers a list of messages' do
        expect(kafka_client)
          .to receive(:producer)
          .with(TestProducer1.producer.regular_configs)
          .and_return(producer)

        expect(producer)
          .to receive(:produce)
          .with('message-1', topic: 'topic-1', key: 'key-1', partition_key: 'part-key-1')

        expect(producer)
          .to receive(:produce)
          .with('message-2', topic: 'topic-2', key: 'key-2', partition_key: 'key-2')

        expect(producer).to receive(:deliver_messages)
        expect(producer).to receive(:shutdown)
        expect(kafka_client).to_not receive(:close)

        subject.producer.publish_list([
<<<<<<< HEAD
                                        { payload: 'message-1', topic: 'topic-1', key: 'key-1' },
                                        { payload: 'message-2', topic: 'topic-2', key: 'key-2' }
                                      ])
=======
          { payload: 'message-1', topic: 'topic-1', key: 'key-1', partition_key: 'part-key-1' },
          { payload: 'message-2', topic: 'topic-2', key: 'key-2' }
        ])
>>>>>>> bee52fdd
      end
    end

    describe 'without a configured client' do
      let(:kafka_client) { double('Kafka::Client', producer: true, close: true) }
      let(:producer) { double('Kafka::RegularProducer', produce: true, deliver_messages: true) }

      it 'publishes and delivers a list of messages' do
        expect(Phobos).to receive(:create_kafka_client).and_return(kafka_client)

        expect(kafka_client)
          .to receive(:producer)
          .with(TestProducer1.producer.regular_configs)
          .and_return(producer)

        expect(producer)
          .to receive(:produce)
          .with('message-1', topic: 'topic-1', key: 'key-1', partition_key: 'part-key-1')

        expect(producer)
          .to receive(:produce)
          .with('message-2', topic: 'topic-2', key: 'key-2', partition_key: 'key-2')

        expect(producer).to receive(:deliver_messages)
        expect(producer).to receive(:shutdown)
        expect(kafka_client).to_not receive(:close)

        subject.producer.publish_list([
<<<<<<< HEAD
                                        { payload: 'message-1', topic: 'topic-1', key: 'key-1' },
                                        { payload: 'message-2', topic: 'topic-2', key: 'key-2' }
                                      ])
=======
          { payload: 'message-1', topic: 'topic-1', key: 'key-1', partition_key: 'part-key-1' },
          { payload: 'message-2', topic: 'topic-2', key: 'key-2' }
        ])
>>>>>>> bee52fdd
      end
    end
  end

  describe '#async_publish_list' do
    describe 'with a configured async_producer' do
      let(:kafka_client) { double('Kafka::Client', producer: true, close: true) }
      let(:producer) { double('Kafka::AsyncProducer', produce: true, deliver_messages: true) }
      let(:config_hash) { TestProducer1.producer.async_configs }

      before do
        expect(kafka_client)
          .to receive(:async_producer)
          .with(config_hash)
          .and_return(producer)

        expect(producer)
          .to receive(:produce)
          .with('message-1', topic: 'topic-1', key: 'key-1', partition_key: 'key-1')

        expect(producer)
          .to receive(:produce)
          .with('message-2', topic: 'topic-2', key: 'key-2', partition_key: 'key-2')

        expect(producer).to_not receive(:close)
      end

      describe 'with a delivery interval set' do
        let(:config_hash) { Phobos.config.producer_hash.merge(delivery_interval: 10) }

        before do
          allow_any_instance_of(Phobos::Producer::ClassMethods::PublicAPI)
            .to receive(:async_configs).and_return(config_hash)
          expect(producer).to_not receive(:deliver_messages)
        end

        it 'publishes a list of messages without closing the connection' do
          Thread.new do
            TestProducer1.producer.create_async_producer
            TestProducer1.producer.configure_kafka_client(kafka_client)

            subject.producer.async_publish_list([
                                                  { payload: 'message-1', topic: 'topic-1', key: 'key-1' },
                                                  { payload: 'message-2', topic: 'topic-2', key: 'key-2' }
                                                ])
          end.join
        end
      end

      describe 'with a delivery threshold set' do
        let(:config_hash) { Phobos.config.producer_hash.merge(delivery_threshold: 10) }

        before do
          allow_any_instance_of(Phobos::Producer::ClassMethods::PublicAPI)
            .to receive(:async_configs).and_return(config_hash)
          expect(producer).to_not receive(:deliver_messages)
        end

        it 'publishes a list of messages without closing the connection' do
          Thread.new do
            TestProducer1.producer.create_async_producer
            TestProducer1.producer.configure_kafka_client(kafka_client)

            subject.producer.async_publish_list([
                                                  { payload: 'message-1', topic: 'topic-1', key: 'key-1' },
                                                  { payload: 'message-2', topic: 'topic-2', key: 'key-2' }
                                                ])
          end.join
        end
      end

      describe 'with neither delivery interval or threshold' do
        before do
          expect(producer).to receive(:deliver_messages)
        end

        it 'publishes and delivers a list of messages without closing the connection' do
          Thread.new do
            TestProducer1.producer.create_async_producer
            TestProducer1.producer.configure_kafka_client(kafka_client)

            subject.producer.async_publish_list([
                                                  { payload: 'message-1', topic: 'topic-1', key: 'key-1' },
                                                  { payload: 'message-2', topic: 'topic-2', key: 'key-2' }
                                                ])
          end.join
        end
      end
    end
  end

  describe '.configure_kafka_client' do
    it 'configures kafka client to the class bound to the current thread' do
      results = Concurrent::Array.new
      latch = Concurrent::CountDownLatch.new(2)

      t1 = Thread.new do
        TestProducer1.producer.configure_kafka_client(:kafka1)
        latch.count_down
        results << TestProducer1.producer.kafka_client
      end

      t2 = Thread.new do
        TestProducer1.producer.configure_kafka_client(:kafka2)
        latch.count_down
        results << TestProducer1.producer.kafka_client
      end

      t3 = Thread.new do
        latch.wait
        expect(TestProducer1.producer.kafka_client).to be_nil
      end

      [t1, t2, t3].map(&:join)
      expect(results.first).to_not eql results.last
    end
  end

  describe '.create_async_producer' do
    let(:kafka_client) { double('Kafka::Client', async_producer: true) }

    describe 'without a kafka_client configured' do
      it 'creates a new client and an async_producer bound to the current thread' do
        expect(kafka_client)
          .to receive(:async_producer)
          .with(Phobos.config.producer_hash)
          .and_return(:async1, :async2)

        expect(Phobos)
          .to receive(:create_kafka_client)
          .twice
          .and_return(kafka_client)

        results = Concurrent::Array.new
        latch = Concurrent::CountDownLatch.new(2)

        t1 = Thread.new do
          expect(TestProducer1.producer.kafka_client).to be_nil
          expect(TestProducer1.producer.async_producer).to be_nil

          TestProducer1.producer.create_async_producer
          expect(TestProducer1.producer.kafka_client).to eql kafka_client

          latch.count_down
          results << TestProducer1.producer.async_producer
        end

        t2 = Thread.new do
          expect(TestProducer1.producer.kafka_client).to be_nil
          expect(TestProducer1.producer.async_producer).to be_nil

          TestProducer1.producer.create_async_producer
          expect(TestProducer1.producer.kafka_client).to eql kafka_client

          latch.count_down
          results << TestProducer1.producer.async_producer
        end

        t3 = Thread.new do
          latch.wait
          expect(TestProducer1.producer.async_producer).to be_nil
        end

        [t1, t2, t3].map(&:join)
        expect(results.first).to_not eql results.last
      end
    end

    describe 'with a kafka_client configured' do
      it 'uses the configured client' do
        expect(Phobos).to_not receive(:create_kafka_client)
        Thread.new do
          TestProducer1.producer.configure_kafka_client(kafka_client)
          TestProducer1.producer.create_async_producer
        end.join
      end
    end
  end

  describe '.async_producer_shutdown' do
    let(:async_producer) { double('Kafka::AsyncProducer', deliver_messages: true, shutdown: true) }
    let(:kafka_client) { double('Kafka::Client', async_producer: async_producer) }

    it 'calls deliver_messages and shutdown in the configured client and cleans up producer' do
      expect(async_producer).to receive(:deliver_messages)
      expect(async_producer).to receive(:shutdown)

      Thread.new do
        TestProducer1.producer.configure_kafka_client(kafka_client)

        TestProducer1.producer.create_async_producer
        expect(TestProducer1.producer.async_producer).to_not be_nil

        TestProducer1.producer.async_producer_shutdown
        expect(TestProducer1.producer.async_producer).to be_nil
      end.join
    end
  end
end<|MERGE_RESOLUTION|>--- conflicted
+++ resolved
@@ -67,15 +67,9 @@
         expect(kafka_client).to_not receive(:close)
 
         subject.producer.publish_list([
-<<<<<<< HEAD
-                                        { payload: 'message-1', topic: 'topic-1', key: 'key-1' },
-                                        { payload: 'message-2', topic: 'topic-2', key: 'key-2' }
-                                      ])
-=======
           { payload: 'message-1', topic: 'topic-1', key: 'key-1', partition_key: 'part-key-1' },
           { payload: 'message-2', topic: 'topic-2', key: 'key-2' }
         ])
->>>>>>> bee52fdd
       end
     end
 
@@ -104,15 +98,9 @@
         expect(kafka_client).to_not receive(:close)
 
         subject.producer.publish_list([
-<<<<<<< HEAD
-                                        { payload: 'message-1', topic: 'topic-1', key: 'key-1' },
-                                        { payload: 'message-2', topic: 'topic-2', key: 'key-2' }
-                                      ])
-=======
           { payload: 'message-1', topic: 'topic-1', key: 'key-1', partition_key: 'part-key-1' },
           { payload: 'message-2', topic: 'topic-2', key: 'key-2' }
         ])
->>>>>>> bee52fdd
       end
     end
   end
